--- conflicted
+++ resolved
@@ -202,19 +202,11 @@
         );
         while (true) {
             auto info = monitor.stats().get_information();
-<<<<<<< HEAD
             cout << "\rAverage " << info.average.count() 
                 << "ms. Worst: " << info.worst.count() << "ms. Count: "
-                << info.count;
+                << info.count << "   ";
             cout.flush();
             sleep_for(seconds(1));
-=======
-            std::cout << "\rAverage " << info.average.count() 
-                        << "ms. Worst: " << info.worst.count() << "ms. Count: "
-                        << info.count << "   ";
-            std::cout.flush();
-            std::this_thread::sleep_for(std::chrono::seconds(1));
->>>>>>> 58e3a7a6
         }
     }
     catch (exception& ex) {
